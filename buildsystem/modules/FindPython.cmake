--- conflicted
+++ resolved
@@ -49,18 +49,7 @@
 function(py_get_lib_name RESULTVAR)
 	# uses py_exec to compute Python's C/C++ library name, just like python-config does.
 	py_get_config_var(VERSION PYTHON_VERSION)
-<<<<<<< HEAD
-=======
-	if(NOT "${PYTHON_VERSION}" VERSION_LESS "3.2")
-		py_exec(
-			"import sys; print(sys.abiflags)"
-			ABIFLAGS
-		)
-	else()
-		set(ABIFLAGS, "")
 	endif()
->>>>>>> 5da8e06d
-
     if(${CMAKE_CXX_COMPILER_ID} STREQUAL "MSVC")
         set(ABIFLAGS, "")
     else()
@@ -152,17 +141,12 @@
 
 # test all the found interpreters; break on success.
 foreach(PYTHON ${PYTHON_INTERPRETERS})
-<<<<<<< HEAD
+	# TODO: sort interpreters by version
     message(">>>> PYTHON INTERP: ${PYTHON}")
-=======
-	# TODO: sort interpreters by version
->>>>>>> 5da8e06d
-
 	# ask the interpreter for the essential extension-building flags
 	py_get_config_var(INCLUDEPY PYTHON_INCLUDE_DIR)
 	py_get_config_var(LIBDIR PYTHON_LIBRARY_DIR)
 	py_get_lib_name(PYTHON_LIBRARY_NAME)
-<<<<<<< HEAD
     
     file(TO_CMAKE_PATH "${PYTHON_INCLUDE_DIR}" PYTHON_INCLUDE_DIR)
     file(TO_CMAKE_PATH "${PYTHON_LIBRARY_DIR}" PYTHON_LIBRARY_DIR)
@@ -172,23 +156,14 @@
     message(">>>> PYTHON_LIBRARY_NAME: ${PYTHON_LIBRARY_NAME}")
 
     set(PYTHON_LIBRARY "-L${PYTHON_LIBRARY_DIR} -l${PYTHON_LIBRARY_NAME}")
-=======
->>>>>>> 5da8e06d
 
     # there's a static_assert that tests the Python version.
 	try_compile(PYTHON_TEST_RESULT
 		"${CMAKE_BINARY_DIR}"
-<<<<<<< HEAD
-		"${CMAKE_CURRENT_LIST_DIR}/FindPython_test.cpp"
+		SOURCES "${CMAKE_CURRENT_LIST_DIR}/FindPython_test.cpp"
 		LINK_LIBRARIES "${PYTHON_LIBRARY_NAME}"
 		CMAKE_FLAGS
-			"-DINCLUDE_DIRECTORIES=${PYTHON_INCLUDE_DIR}"
             "-DLINK_DIRECTORIES=${PYTHON_LIBRARY_DIR}"
-=======
-		SOURCES "${CMAKE_CURRENT_LIST_DIR}/FindPython_test.cpp"
-		LINK_LIBRARIES "${PYTHON_LIBRARY_NAME}"
-		CMAKE_FLAGS "-DINCLUDE_DIRECTORIES=${PYTHON_INCLUDE_DIR}" "-DLINK_DIRECTORIES=${PYTHON_LIBRARY_DIR}"
->>>>>>> 5da8e06d
 		OUTPUT_VARIABLE PYTHON_TEST_OUTPUT
 	)
 
