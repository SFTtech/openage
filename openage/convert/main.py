--- conflicted
+++ resolved
@@ -89,11 +89,7 @@
         srcdir = acquire_conversion_source_dir()
 
     if srcdir['AoK HD.exe'].exists():
-<<<<<<< HEAD
-        testfile = 'resources/dat/empires2_x1_p1.dat'
-=======
         testfile = 'resources/_common/dat/empires2_x1_p1.dat'
->>>>>>> a7cfd4e1
     else:
         testfile = 'data/empires2_x1_p1.dat'
     if not srcdir.joinpath(testfile).is_file():
