--- conflicted
+++ resolved
@@ -54,11 +54,8 @@
 | Wilco Kusee                 | detrumi                     | wilcokusee@gmail.com                  |
 | Sreejith R                  | sreejithr                   | sreejith.r44@gmail.com                |
 | Jens Feodor Nielsen         | jfeo                        | xws747@alumni.ku.dk                   |
-<<<<<<< HEAD
+| Franz-Niclas Muschter       | fm                          | fm@stusta.net                         |
 | Miguel Kasparick	      | miguellissimo		    | miguellissimo@gmail.com		    |
-=======
-| Franz-Niclas Muschter       | fm                          | fm@stusta.net                         |
->>>>>>> 1e4f7835
 
 If you're a first-time commiter, add yourself to the above list. This is not
 just for legal reasons, but also to keep an overview of all those nicknames.
