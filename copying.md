--- conflicted
+++ resolved
@@ -73,11 +73,8 @@
 | Patrik Stutz                | VanCoding                   | patrik.stutz@gmail.com                |
 | James McMurray              | jamesmcm                    | jamesmcm03@gmail.com                  |
 | Łukasz Raszka               | lukky513                    | lukky513@gmail.com                    |
-<<<<<<< HEAD
+| Martin Castillo             | castilma                    | castilma@uni-bremen.de                |
 | Abhijit Nandy               | synth2014                   | abhijit.nandy@gmail.com               |
-=======
-| Martin Castillo             | castilma                    | castilma@uni-bremen.de                |
->>>>>>> 32b59dce
 
 If you're a first-time commiter, add yourself to the above list. This is not
 just for legal reasons, but also to keep an overview of all those nicknames.
