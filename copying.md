Any file in this project that doesn't state otherwise, and isn't listed as an
exception below, is Copyright 2013-2015 The openage authors, and licensed
under the terms of the GNU General Public License Version 3, or
(at your option) any later version ("GPL3+").
A copy of the license can be found in [legal/GPLV3](/legal/GPLv3).

_the openage authors_ are:

| Full name                   | aliases                     | E-Mail                                |
|-----------------------------|-----------------------------|---------------------------------------|
| Jonas Jelten                | TheJJ                       | jj@sft.mx                             |
| Michael Enßlin              | mic_e                       | michael@ensslin.cc                    |
| Andre Kupka                 | freakout                    | kupka@in.tum.de                       |
| Frank Schmidt               | gellardo                    | rubiccuber@googlemail.com             |
| Markus Otto                 | zuntrax                     | otto@fs.tum.de                        |
| Sascha Vincent Kurowski     | svkurowski                  | svkurowski@gmail.com                  |
| James Mintram               | JimmyJazz                   | jamesmintram@gmail.com                |
| Martin McGrath              | MartinMcGrath               | mcgrath.martin@gmail.com              |
| René Kooi                   | goto-bus-stop               | rene@kooi.me                          |
| Markus Elfring              | elfring                     | elfring@users.sourceforge.net         |
| Jimmy Berry                 | boombatower                 | jimmy@boombatower.com                 |
| João Roque                  | joaoroque                   | joaoroque@gmail.com                   |
| Julius Michaelis            | jcaesar                     | gitter@liftm.de                       |
| Matthias Bogad              | delirium, masterofjellyfish | matthias@bogad.at                     |
| Oliver Fawcett-Griffiths    | ollyfg                      | olly@ollyfg.com                       |
| Ross Murray                 | rossmurray                  | rm@egoorb.com                         |
| Alexandre Arpin             | AlexandreArpin              | arpin.alexandre@gmail.com             |
| Henry Snoek                 | snoek09                     | snoek09@gmail.com                     |
| Gabriel Scherer             | gasche                      | gasche.dylc@gmail.com                 |
| Austin Eyler                | awestin1                    | awestin1@gmail.com                    |
| Francisco Demartino         | franciscod                  | demartino.francisco@gmail.com         |
| Peter Piwowarski            | oldlaptop                   | oldlaptop654@aol.com                  |
| Charles Pigott              | LordAro                     | charlespigott@googlemail.com          |
| Andrew Eikum                | ColdPie1                    | coldpies@gmail.com                    |
| Michael Sebastiyan          | BugExplorer                 | sebastiyan.michael@outlook.com        |
| Adam Miartus                | miartad                     | adam.miartus@gmail.com                |
| Benoît Legat                | blegat                      | benoit.legat@gmail.com                |
| James Hagborg               | blucoat                     | jameshagborg@gmail.com                |
| Prashanth Jonnala           | jprashanth                  | prashanth.neo@gmail.com               |
| Jonathan Remnant            | Jon0                        | jono4728@gmail.com                    |
| Sam Schetterer              | schets                      | samschet@gmail.com                    |
| Georg Kilzer                | leper                       | leper@wildfiregames.com               |
| Florian Erler               | ethon                       | ethon@ethon.cc                        |
| Michał Janiszewski          | janisozaur                  | janisozaur+openage@gmail.com          |
| Lautaro Nahuel De León      | lndl                        | laudleon@gmail.com                    |
| Robin Kreis                 | rkreis                      | r.kreis@uni-bremen.de                 |
| Shion Ryuu                  | shion                       | shionryuu@outlook.com                 |
| Jonas Borchelt              | riotjones                   | jonasbr-github@bellatrix.uberspace.de |
| Jon Gelderloos              | jgelderloos                 | jgelderloos@gmail.com                 |
| Emmanuel Gil Peyrot         | Link Mauve                  | linkmauve@linkmauve.fr                |
| Danilo Bargen               | dbrgn                       | mail@dbrgn.ch                         |
| Niklas Fiekas               | niklasf                     | niklas.fiekas@tu-clausthal.de         |
| Charles Gould               | charlesrgould               | charles.r.gould@gmail.com             |
| Wilco Kusee                 | detrumi                     | wilcokusee@gmail.com                  |
<<<<<<< HEAD
| Jens Feodor Nielsen         | jfeo                        | xws747@alumni.ku.dk                   |
=======
| Sreejith R                  | sreejithr                   | sreejith.r44@gmail.com                |
>>>>>>> 30c973ba

If you're a first-time commiter, add yourself to the above list. This is not
just for legal reasons, but also to keep an overview of all those nicknames.

For some authors, the full names and/or e-mail addresses are unknown. They have
been marked by "?". Luckily, those author's contributions are only small typo
fixes, so no copyright concerns should arise from this.
If your info is missing, wrong, or you want it to be removed for whatever
reason, please contact us.

A full list of all openage authors ("contributors") can also be determined
from the VCS, e.g. via `git shortlog -sne`, or conveniently looked up on
[the GitHub web interface](https://github.com/SFTtech/openage/graphs/contributors).

Details on individual authorships of files can be obtained via the VCS,
e.g. via `git blame`, or the GitHub web interface.

This program is distributed in the hope that it will be useful,
but WITHOUT ANY WARRANTY; without even the implied warranty of
MERCHANTABILITY or FITNESS FOR A PARTICULAR PURPOSE.  See the
GNU General Public License Version 3 for more details.

If you wish to include a file from openage in your project, make sure to
include all required legal info. The easiest way to do this would probably
be to include a copy of this file (`copying.md`), and to leave the file's
copyright header untouched.

Per-file license header guidelines:

In addition to this file, to prevent legal caveats, every source file *must*
include a header.

**openage-native** source files, that is, files that were created by
_the openage authors_, require the following one-line header, preferrably in
the first line, as a comment:

    Copyright 20XX-20YY the openage authors. See copying.md for legal info.

`XXXX` is the year when the file was created, and `YYYY` is the year when the
file was last edited. When editing a file, make sure the last-modification year
is still correct.

**3rd-party** source files, that is, files that were taken from other open-
source projects, require the following, longer header:

    This file was ((taken|adapted)|contains (data|code)) from $PROJECT,
    Copyright 1337-2013 Your Mom.
    It's licensed under the terms of the 3-clause BSD license.
    < any amount of lines of further legal information required by $PROJECT,
      such as a reference to a copy of the $PROJECT's README or AUTHORS file >
    < if third-party files from more than the one project were used in this
      file, copy the above any number of times >
    (Modifications|Other (data|code)|Everything else) Copyright 2014-2014 the openage authors.
    See copying.md for further legal info.

For even more details, see the [regular expressions](/py/openage/codecompliance/legal.py).

In addition to the openage header, the file's original license header should
be retained if in doubt.

The "license" line is required only if the file is not licensed as
"GPLv3 or higher".

Authors of 3rd-party files should generally not be entered in the
"openage authors" list.

All 3rd-party files **must** be included in the following list:

List of all 3rd-party files in openage:

From [cabextract/libmspack](http://www.cabextract.org.uk/) ([LGPL 2.0](/legal/LGPLv2.0))

 - `py/openage/convert/cabextract/lzxd/lzxd.cpp`
 - `py/openage/convert/cabextract/lzxd/lzx_compression_info`

cmake modules ([3-clause BSD license](/legal/BSD-3-clause))

 - `buildsystem/modules/FindSDL2.cmake` (taken from [openmw](https://github.com/OpenMW/openmw))
 - `buildsystem/modules/FindFTGL.cmake` (taken from [ulrichard's FTGL fork](https://github.com/ulrichard/ftgl))
 - `buildsystem/modules/FindGPerfTools.cmake` (taken from [VAST](https://github.com/mavam/vast))
 - `buildsystem/modules/FindOpusfile.cmake` (taken from [Unvanquished](https://github.com/Unvanquished/Unvanquished))

Notes about this file:

I (mic_e) am not a lawyer. This is an open-source project, we're doing this for
fun. People convinced me that this legal shit must be done, so I did it, even
though I'd rather have spent the time on useful parts of the project.
If you see any legal issues, feel free to contact me.
I, personally, despise in-sourcefile legal text blocks. They're a pest,
and unlike many others, I don't simply accept them because
"that is what everybody does". Thus, I worked out the minimal 1-line text above,
which should be free of legal caveats, and a reasonable compromise.
I'd be happy to see it used in other projects; you're free to use this file
(`copying.md`) as a template for your project's legal documentation.<|MERGE_RESOLUTION|>--- conflicted
+++ resolved
@@ -52,11 +52,8 @@
 | Niklas Fiekas               | niklasf                     | niklas.fiekas@tu-clausthal.de         |
 | Charles Gould               | charlesrgould               | charles.r.gould@gmail.com             |
 | Wilco Kusee                 | detrumi                     | wilcokusee@gmail.com                  |
-<<<<<<< HEAD
-| Jens Feodor Nielsen         | jfeo                        | xws747@alumni.ku.dk                   |
-=======
 | Sreejith R                  | sreejithr                   | sreejith.r44@gmail.com                |
->>>>>>> 30c973ba
+| Jens Feodor Nielsen         | jfeo                        | jensfeodor@gmail.com                  |
 
 If you're a first-time commiter, add yourself to the above list. This is not
 just for legal reasons, but also to keep an overview of all those nicknames.
