Any file in this project that doesn't state otherwise, and isn't listed as an
exception below, is Copyright 2013-2015 The openage authors, and licensed
under the terms of the GNU General Public License Version 3, or
(at your option) any later version ("GPL3+").
A copy of the license can be found in [legal/GPLV3](/legal/GPLv3).

_the openage authors_ are:

| Full name                   | aliases                     | E-Mail                                |
|-----------------------------|-----------------------------|---------------------------------------|
| Jonas Jelten                | TheJJ                       | jj@sft.mx                             |
| Michael Enßlin              | mic_e                       | michael@ensslin.cc                    |
| Andre Kupka                 | freakout                    | kupka@in.tum.de                       |
| Frank Schmidt               | gellardo                    | rubiccuber@googlemail.com             |
| Markus Otto                 | zuntrax                     | otto@fs.tum.de                        |
| Sascha Vincent Kurowski     | svkurowski                  | svkurowski@gmail.com                  |
| James Mintram               | JimmyJazz                   | jamesmintram@gmail.com                |
| Martin McGrath              | MartinMcGrath               | mcgrath.martin@gmail.com              |
| René Kooi                   | goto-bus-stop               | rene@kooi.me                          |
| Markus Elfring              | elfring                     | elfring@users.sourceforge.net         |
| Jimmy Berry                 | boombatower                 | jimmy@boombatower.com                 |
| João Roque                  | joaoroque                   | joaoroque@gmail.com                   |
| Julius Michaelis            | jcaesar                     | gitter@liftm.de                       |
| Matthias Bogad              | delirium, masterofjellyfish | matthias@bogad.at                     |
| Oliver Fawcett-Griffiths    | ollyfg                      | olly@ollyfg.com                       |
| Ross Murray                 | rossmurray                  | rm@egoorb.com                         |
| Alexandre Arpin             | AlexandreArpin              | arpin.alexandre@gmail.com             |
| Henry Snoek                 | snoek09                     | snoek09@gmail.com                     |
| Gabriel Scherer             | gasche                      | gasche.dylc@gmail.com                 |
| Austin Eyler                | awestin1                    | awestin1@gmail.com                    |
| Francisco Demartino         | franciscod                  | demartino.francisco@gmail.com         |
| Peter Piwowarski            | oldlaptop                   | oldlaptop654@aol.com                  |
| Charles Pigott              | LordAro                     | charlespigott@googlemail.com          |
| Andrew Eikum                | ColdPie1                    | coldpies@gmail.com                    |
| Michael Sebastiyan          | BugExplorer                 | sebastiyan.michael@outlook.com        |
| Adam Miartus                | miartad                     | adam.miartus@gmail.com                |
| Benoît Legat                | blegat                      | benoit.legat@gmail.com                |
| James Hagborg               | blucoat                     | jameshagborg@gmail.com                |
| Prashanth Jonnala           | jprashanth                  | prashanth.neo@gmail.com               |
| Jonathan Remnant            | Jon0                        | jono4728@gmail.com                    |
| Sam Schetterer              | schets                      | samschet@gmail.com                    |
| Georg Kilzer                | leper                       | leper@wildfiregames.com               |
| Florian Erler               | ethon                       | ethon@ethon.cc                        |
| Michał Janiszewski          | janisozaur                  | janisozaur+openage@gmail.com          |
| Lautaro Nahuel De León      | lndl                        | laudleon@gmail.com                    |
| Robin Kreis                 | rkreis                      | r.kreis@uni-bremen.de                 |
| Shion Ryuu                  | shion                       | shionryuu@outlook.com                 |
| Jonas Borchelt              | riotjones                   | jonasbr-github@bellatrix.uberspace.de |
| Jon Gelderloos              | jgelderloos                 | jgelderloos@gmail.com                 |
| Emmanuel Gil Peyrot         | Link Mauve                  | linkmauve@linkmauve.fr                |
| Danilo Bargen               | dbrgn                       | mail@dbrgn.ch                         |
| Niklas Fiekas               | niklasf                     | niklas.fiekas@tu-clausthal.de         |
| Charles Gould               | charlesrgould               | charles.r.gould@gmail.com             |
| Wilco Kusee                 | detrumi                     | wilcokusee@gmail.com                  |
| Sreejith R                  | sreejithr                   | sreejith.r44@gmail.com                |
| Jens Feodor Nielsen         | jfeo                        | xws747@alumni.ku.dk                   |
| Franz-Niclas Muschter       | fm                          | fm@stusta.net                         |
<<<<<<< HEAD
=======
| Miguel Kasparick	      | miguellissimo		    | miguellissimo@gmail.com		    |
>>>>>>> a057f304

If you're a first-time commiter, add yourself to the above list. This is not
just for legal reasons, but also to keep an overview of all those nicknames.

For some authors, the full names and/or e-mail addresses are unknown. They have
been marked by "?". Luckily, those author's contributions are only small typo
fixes, so no copyright concerns should arise from this.
If your info is missing, wrong, or you want it to be removed for whatever
reason, please contact us.

A full list of all openage authors ("contributors") can also be determined
from the VCS, e.g. via `git shortlog -sne`, or conveniently looked up on
[the GitHub web interface](https://github.com/SFTtech/openage/graphs/contributors).

Details on individual authorships of files can be obtained via the VCS,
e.g. via `git blame`, or the GitHub web interface.

This program is distributed in the hope that it will be useful,
but WITHOUT ANY WARRANTY; without even the implied warranty of
MERCHANTABILITY or FITNESS FOR A PARTICULAR PURPOSE.  See the
GNU General Public License Version 3 for more details.

If you wish to include a file from openage in your project, make sure to
include all required legal info. The easiest way to do this would probably
be to include a copy of this file (`copying.md`), and to leave the file's
copyright header untouched.

Per-file license header guidelines:

In addition to this file, to prevent legal caveats, every source file *must*
include a header.

**openage-native** source files, that is, files that were created by
_the openage authors_, require the following one-line header, preferrably in
the first line, as a comment:

    Copyright 20XX-20YY the openage authors. See copying.md for legal info.

`20XX` is the year when the file was created, and `20YY` is the year when the
file was last edited. When editing a file, make sure the last-modification year
is still correct.

**3rd-party** source files, that is, files that were taken from other open-
source projects, require the following, longer header:

    This file was ((taken|adapted)|contains (data|code)) from $PROJECT,
    Copyright 1337-2013 Your Mom.
    It's licensed under the terms of the 3-clause BSD license.
    < any amount of lines of further legal information required by $PROJECT,
      such as a reference to a copy of the $PROJECT's README or AUTHORS file >
    < if third-party files from more than the one project were used in this
      file, copy the above any number of times >
    (Modifications|Other (data|code)|Everything else) Copyright 2014-2014 the openage authors.
    See copying.md for further legal info.

For even more details, see the [regular expressions](/py/openage/codecompliance/legal.py).

In addition to the openage header, the file's original license header should
be retained if in doubt.

The "license" line is required only if the file is not licensed as
"GPLv3 or higher".

Authors of 3rd-party files should generally not be entered in the
"openage authors" list.

All 3rd-party files **must** be included in the following list:

List of all 3rd-party files in openage:

From [cabextract/libmspack](http://www.cabextract.org.uk/) ([LGPL 2.0](/legal/LGPLv2.0))

 - `libopenage/util/compress/lzxd.cpp`
 - `doc/code/lzx_compression_info`

cmake modules ([3-clause BSD license](/legal/BSD-3-clause))

 - `buildsystem/modules/FindSDL2.cmake` (taken from [openmw](https://github.com/OpenMW/openmw))
 - `buildsystem/modules/FindFTGL.cmake` (taken from [ulrichard's FTGL fork](https://github.com/ulrichard/ftgl))
 - `buildsystem/modules/FindGPerfTools.cmake` (taken from [VAST](https://github.com/mavam/vast))
 - `buildsystem/modules/FindOpusfile.cmake` (taken from [Unvanquished](https://github.com/Unvanquished/Unvanquished))

Notes about this file:

I (mic_e) am not a lawyer. This is an open-source project, we're doing this for
fun. People convinced me that this legal shit must be done, so I did it, even
though I'd rather have spent the time on useful parts of the project.
If you see any legal issues, feel free to contact me.
I, personally, despise in-sourcefile legal text blocks. They're a pest,
and unlike many others, I don't simply accept them because
"that is what everybody does". Thus, I worked out the minimal 1-line text above,
which should be free of legal caveats, and a reasonable compromise.
I'd be happy to see it used in other projects; you're free to use this file
(`copying.md`) as a template for your project's legal documentation.<|MERGE_RESOLUTION|>--- conflicted
+++ resolved
@@ -55,10 +55,7 @@
 | Sreejith R                  | sreejithr                   | sreejith.r44@gmail.com                |
 | Jens Feodor Nielsen         | jfeo                        | xws747@alumni.ku.dk                   |
 | Franz-Niclas Muschter       | fm                          | fm@stusta.net                         |
-<<<<<<< HEAD
-=======
 | Miguel Kasparick	      | miguellissimo		    | miguellissimo@gmail.com		    |
->>>>>>> a057f304
 
 If you're a first-time commiter, add yourself to the above list. This is not
 just for legal reasons, but also to keep an overview of all those nicknames.
