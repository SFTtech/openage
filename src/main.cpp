#include "openage/main.h"
#include "engine/log.h"
#include "engine/util/error.h"

#include "engine/console/buf.h"
using namespace engine::console;
using namespace engine::coord;

void test() {
	Buf buf{{80, 25}, 1337, 80};
	buf.write("Hello, brave new console world!\n\n");
	buf.write("Stuff, lol.\n");
	buf.write("\x1b[1mto boldly write a terminal\x1b[m");
	buf.write("\n\nlololo\n");
	buf.to_stdout();
}

int main() {
<<<<<<< HEAD
	test();
	return 0;

        try {
                return openage::main();
        } catch (engine::Error e) {
                engine::log::fatal("Exception: %s", e.str());
                return 1;
        }
=======
	try {
		return openage::main();
	} catch (engine::Error e) {
		engine::log::fatal("Exception: %s", e.str());
		return 1;
	}
>>>>>>> ae7e9272
}<|MERGE_RESOLUTION|>--- conflicted
+++ resolved
@@ -16,22 +16,13 @@
 }
 
 int main() {
-<<<<<<< HEAD
 	test();
 	return 0;
 
-        try {
-                return openage::main();
-        } catch (engine::Error e) {
-                engine::log::fatal("Exception: %s", e.str());
-                return 1;
-        }
-=======
 	try {
 		return openage::main();
 	} catch (engine::Error e) {
 		engine::log::fatal("Exception: %s", e.str());
 		return 1;
 	}
->>>>>>> ae7e9272
 }