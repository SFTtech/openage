--- conflicted
+++ resolved
@@ -428,101 +428,6 @@
 		this->mousepos_phys3 = mousepos_camgame.to_phys3();
 		this->mousepos_tile = mousepos_phys3.to_tile3().to_tile();
 
-<<<<<<< HEAD
-		if (clicking_active and e->button.button == SDL_BUTTON_LEFT and !construct_mode) {
-			if (this->building_placement) {
-
-      // confirm building placement with left click
-      // first create foundation using the producer
-      Player *player = this->selection.owner();
-      if (player) {
-        UnitContainer *container = &this->placed_units;
-        UnitType *building_type = this->datamanager.get_type_index(this->editor_current_building);
-        UnitReference new_building = container->new_unit(*building_type, *player, mousepos_phys3);
-
-        // task all selected villagers to build
-        if (new_building.is_valid()) {
-          Command cmd(*player, new_building.get());
-          cmd.set_ability(ability_type::build);
-          this->selection.all_invoke(cmd);
-        }
-      }
-      this->building_placement = false;
-    }
-    else {
-
-      // begin a boxed selection
-      this->selection.drag_begin(mousepos_camgame);
-      this->dragging_active = true;
-    }
-  }
-  else if (clicking_active and e->button.button == SDL_BUTTON_LEFT and construct_mode) {
-    log::log(MSG(dbg) <<
-      "LMB [window]:   "
-      " x " << std::setw(9) << mousepos_window.x <<
-      " y " << std::setw(9) << mousepos_window.y);
-
-    constexpr auto phys_per_tile = openage::coord::settings::phys_per_tile;
-
-    log::log(MSG(dbg) <<
-      "LMB [phys3]:    "
-      " NE " << util::FixedPoint<phys_per_tile, 3, 8>{mousepos_phys3.ne} <<
-      " SE " << util::FixedPoint<phys_per_tile, 3, 8>{mousepos_phys3.se} <<
-      " UP " << util::FixedPoint<phys_per_tile, 3, 8>{mousepos_phys3.up});
-
-    log::log(MSG(dbg) <<
-      "LMB [tile]:     "
-      " NE " << std::setw(8) << mousepos_tile.ne <<
-      " SE " << std::setw(8) << mousepos_tile.se);
-
-    TerrainChunk *chunk = terrain->get_create_chunk(mousepos_tile);
-    chunk->get_data(mousepos_tile)->terrain_id = editor_current_terrain;
-  }
-  else if (clicking_active and e->button.button == SDL_BUTTON_RIGHT and !construct_mode) {
-
-    // right click can cancel building placement
-    if (this->building_placement) {
-      this->building_placement = false;
-    }
-    else {
-      auto cmd = this->get_action(mousepos_phys3);
-      selection.all_invoke(cmd);
-    }
-  }
-  else if (clicking_active and e->button.button == SDL_BUTTON_RIGHT and construct_mode) {
-    // get chunk clicked on, don't create it if it's not there already
-    // -> placing buildings in void is forbidden that way
-    TerrainChunk *chunk = terrain->get_chunk(mousepos_tile);
-    if (chunk == nullptr) {
-      break;
-    }
-
-    // delete any unit on the tile
-    if (!chunk->get_data(mousepos_tile)->obj.empty()) {
-      // get first object currently standing at the clicked position
-      TerrainObject *obj = chunk->get_data(mousepos_tile)->obj[0];
-      log::log(MSG(dbg) << "delete unit with unit id " << obj->unit.id);
-      obj->unit.delete_unit();
-    } else if ( this->datamanager.producer_count() > 0 ) {
-      // try creating a unit
-      log::log(MSG(dbg) << "create unit with producer id " << this->editor_current_building);
-      UnitType &producer = *this->datamanager.get_type_index(this->editor_current_building);
-      this->placed_units.new_unit(producer, this->players[rand() % this->players.size()], mousepos_tile.to_phys2().to_phys3());
-    }
-    break;
-  }
-  else if (not scrolling_active
-           and e->button.button == SDL_BUTTON_MIDDLE) {
-    // activate scrolling
-    SDL_SetRelativeMouseMode(SDL_TRUE);
-    scrolling_active = true;
-
-    // deactivate clicking as long as mousescrolling is active
-    clicking_active = false;
-  }
-  break;
-}
-=======
 		switch (e->button.button) {
 
 		case SDL_BUTTON_LEFT:
@@ -647,65 +552,28 @@
 			}
 		}
 		break;
->>>>>>> 30c973ba
-
-case SDL_MOUSEBUTTONUP:
-  if (dragging_active and e->button.button == SDL_BUTTON_LEFT) {
-    bool ctrl_down = engine.get_keybind_manager().is_keymod_down(KMOD_LCTRL);
-    selection.drag_release(terrain.get(), ctrl_down);
-    dragging_active = false;
+
+  case SDL_MOUSEWHEEL:
+    if (engine.get_keybind_manager().is_keymod_down(KMOD_LCTRL) && this->datamanager.producer_count() > 0) {
+      editor_current_building = util::mod<ssize_t>(editor_current_building + e->wheel.y, this->datamanager.producer_count());
+    }
+    else {
+      editor_current_terrain = util::mod<ssize_t>(editor_current_terrain + e->wheel.y, this->terrain->terrain_id_count);
+    }
+    break;
+
+  case SDL_KEYUP: {
+    SDL_Keymod keymod = SDL_GetModState();
+
+    SDL_Keycode sym = reinterpret_cast<SDL_KeyboardEvent *>(e)->keysym.sym;
+    keybinds::KeybindManager &keybinds = engine.get_keybind_manager();
+    keybinds.set_key_state(sym, keymod, false);
+    keybinds.press(keybinds::key_t(sym, keymod));
+    break;
   }
-  else if (scrolling_active and e->button.button == SDL_BUTTON_MIDDLE) {
-    // stop scrolling
-    SDL_SetRelativeMouseMode(SDL_FALSE);
-    scrolling_active = false;
-
-    // reactivate mouse clicks as scrolling is over
-    clicking_active = true;
-  }
-  break;
-
-case SDL_MOUSEMOTION: {
-
-  // update mouse position values
-  coord::window mousepos_window {(coord::pixel_t) e->button.x, (coord::pixel_t) e->button.y};
-  this->mousepos_camgame = mousepos_window.to_camgame();
-  this->mousepos_phys3 = mousepos_camgame.to_phys3();
-  this->mousepos_tile = mousepos_phys3.to_tile3().to_tile();
-
-  if (dragging_active) {
-    selection.drag_update(mousepos_camgame);
-  }
-
-  // scroll, if middle mouse is being pressed
-  //  SDL_GetRelativeMouseMode() queries sdl for that.
-  else if (scrolling_active) {
-    engine.move_phys_camera(e->motion.xrel, e->motion.yrel);
-  }
-  break;
-}
-
-case SDL_MOUSEWHEEL:
-  if (engine.get_keybind_manager().is_keymod_down(KMOD_LCTRL) && this->datamanager.producer_count() > 0) {
-    editor_current_building = util::mod<ssize_t>(editor_current_building + e->wheel.y, this->datamanager.producer_count());
-  }
-  else {
-    editor_current_terrain = util::mod<ssize_t>(editor_current_terrain + e->wheel.y, this->terrain->terrain_id_count);
-  }
-  break;
-
-case SDL_KEYUP: {
-  SDL_Keymod keymod = SDL_GetModState();
-
-  SDL_Keycode sym = reinterpret_cast<SDL_KeyboardEvent *>(e)->keysym.sym;
-  keybinds::KeybindManager &keybinds = engine.get_keybind_manager();
-  keybinds.set_key_state(sym, keymod, false);
-  keybinds.press(keybinds::key_t(sym, keymod));
-  break;
-}
-
-case SDL_KEYDOWN: {
-  SDL_Keycode sym = reinterpret_cast<SDL_KeyboardEvent *>(e)->keysym.sym;
+
+  case SDL_KEYDOWN: {
+    SDL_Keycode sym = reinterpret_cast<SDL_KeyboardEvent *>(e)->keysym.sym;
 		engine.get_keybind_manager().set_key_state(sym, SDL_GetModState(), true);
 		break;
 	}
