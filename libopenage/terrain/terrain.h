--- conflicted
+++ resolved
@@ -298,29 +298,17 @@
   /**
    * get the red color component for a given terrain id. 
    */
-<<<<<<< HEAD
-  uint8_t map_hi(terrain_t terrain_id);
-=======
   uint8_t map_color_hi(terrain_t terrain_id);
->>>>>>> 480ce4f3
   
   /**
    * get the red color component for a given terrain id. 
    */
-<<<<<<< HEAD
-  uint8_t map_med(terrain_t terrain_id);
-=======
   uint8_t map_color_med(terrain_t terrain_id);
->>>>>>> 480ce4f3
 
   /**
    * get the red color component for a given terrain id. 
    */
-<<<<<<< HEAD
-  uint8_t map_low(terrain_t terrain_id);
-=======
   uint8_t map_color_low(terrain_t terrain_id);
->>>>>>> 480ce4f3
 
 
 	/**
@@ -415,15 +403,9 @@
 
 	std::unique_ptr<int[]> terrain_id_priority_map;
 	std::unique_ptr<int[]> terrain_id_blendmode_map;
-<<<<<<< HEAD
-  std::unique_ptr<uint8_t[]> terrain_id_map_hi_map;
-  std::unique_ptr<uint8_t[]> terrain_id_map_med_map;
-  std::unique_ptr<uint8_t[]> terrain_id_map_low_map;
-=======
   std::unique_ptr<uint8_t[]> terrain_id_map_color_hi_map;
   std::unique_ptr<uint8_t[]> terrain_id_map_color_med_map;
   std::unique_ptr<uint8_t[]> terrain_id_map_color_low_map;
->>>>>>> 480ce4f3
 
 	std::unique_ptr<influence[]> influences_buf;
 };
