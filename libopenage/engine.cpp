// Copyright 2013-2015 the openage authors. See copying.md for legal info.

#include "engine.h"

#include <stdio.h>
#include <stdlib.h>
#include <time.h>
#include <epoxy/gl.h>
#include <FTGL/ftgl.h>
#include <SDL2/SDL.h>
#include <SDL2/SDL_image.h>

#include "error/error.h"
#include "log/log.h"

#include "config.h"
#include "game_main.h"
#include "generator.h"
#include "texture.h"
#include "util/color.h"
#include "util/fps.h"
#include "util/opengl.h"
#include "util/strings.h"


/**
 * stores all things that have to do with the game.
 *
 * this includes textures, objects, terrain, etc.
 * movement and transformation stuff, and actually everything that
 * makes the game work lies in here...
 */
namespace openage {

static coord_data base_coord_data{};

coord_data* Engine::get_coord_data() {
	return &base_coord_data;
}

// engine singleton instance allocation
Engine *Engine::instance = nullptr;

void Engine::create(util::Dir *data_dir, const char *windowtitle) {
	// only create the singleton instance if it was not created before..
	if (Engine::instance == nullptr) {
		// reset the pointer to the new engine
		Engine::instance = new Engine(data_dir, windowtitle);
	} else {
		throw Error{MSG(err) << "You tried to create another singleton engine instance!!111"};
	}
}

void Engine::destroy() {
	if (Engine::instance == nullptr) {
		throw Error{MSG(err) << "You tried to destroy a nonexistant engine."};
	}
	else {
		delete Engine::instance;
	}
}

Engine &Engine::get() {
	return *Engine::instance;
}


Engine::Engine(util::Dir *data_dir, const char *windowtitle)
	:
	OptionNode{"Engine"},
	running{false},
	drawing_debug_overlay{this, "drawing_debug_overlay", true},
	drawing_huds{this, "drawing_huds", true},
	engine_coord_data{this->get_coord_data()},
	current_player{this, "current_player", 1},
	data_dir{data_dir},
	audio_manager{} {

	for (uint32_t size : {12, 20}) {
		fonts[size] = std::unique_ptr<Font>{new Font{"DejaVu Serif", "Book", size}};
	}

	this->logsink_file = std::make_unique<log::FileSink>("/tmp/openage-log", true);

	// enqueue the engine's own input handler to the
	// execution list.
	this->register_resize_action(this);

	// register the engines input manager
	this->register_input_action(&this->input_manager);

	if (SDL_Init(SDL_INIT_VIDEO) < 0) {
		throw Error(MSG(err) << "SDL video initialization: " << SDL_GetError());
	} else {
		log::log(MSG(info) << "Initialized SDL video subsystems.");
	}

	SDL_GL_SetAttribute(SDL_GL_CONTEXT_MAJOR_VERSION, 2);
	SDL_GL_SetAttribute(SDL_GL_CONTEXT_MINOR_VERSION, 1);
	SDL_GL_SetAttribute(SDL_GL_ACCELERATED_VISUAL, 1);
	SDL_GL_SetAttribute(SDL_GL_DOUBLEBUFFER, 1);
	SDL_GL_SetAttribute(SDL_GL_DEPTH_SIZE, 24);

	int32_t window_flags = SDL_WINDOW_OPENGL | SDL_WINDOW_RESIZABLE | SDL_WINDOW_MAXIMIZED;
	this->window = SDL_CreateWindow(
		windowtitle,
		SDL_WINDOWPOS_CENTERED,
		SDL_WINDOWPOS_CENTERED,
		this->engine_coord_data->window_size.x,
		this->engine_coord_data->window_size.y,
		window_flags
	);

	if (this->window == nullptr) {
		throw Error(MSG(err) << "Failed to create SDL window: " << SDL_GetError());
	}

	// load support for the PNG image formats, jpg bit: IMG_INIT_JPG
	int wanted_image_formats = IMG_INIT_PNG;
	int sdlimg_inited = IMG_Init(wanted_image_formats);
	if ((sdlimg_inited & wanted_image_formats) != wanted_image_formats) {
		throw Error(MSG(err) << "Failed to init PNG support: " << IMG_GetError());
	}

	this->glcontext = SDL_GL_CreateContext(this->window);

	if (this->glcontext == nullptr) {
		throw Error(MSG(err) << "Failed creating OpenGL context: " << SDL_GetError());
	}

	// check the OpenGL version, for shaders n stuff
	if (!epoxy_is_desktop_gl() || epoxy_gl_version() < 21) {
		throw Error(MSG(err) << "OpenGL 2.1 not available");
	}

	// to quote the standard doc:
	// 'The value gives a rough estimate
	// of the largest texture that the GL can handle'
	// -> wat?
	// anyways, we need at least 1024x1024.
	int max_texture_size;
	glGetIntegerv(GL_MAX_TEXTURE_SIZE, &max_texture_size);
	log::log(MSG(dbg) << "Maximum supported texture size: " << max_texture_size);
	if (max_texture_size < 1024) {
		throw Error(MSG(err) << "Maximum supported texture size too small: " << max_texture_size);
	}

	int max_texture_units;
	glGetIntegerv(GL_MAX_COMBINED_TEXTURE_IMAGE_UNITS, &max_texture_units);
	log::log(MSG(dbg) << "Maximum supported texture units: " << max_texture_units);
	if (max_texture_units < 2) {
		throw Error(MSG(err) << "Your GPU has too less texture units: " << max_texture_units);
	}

	// vsync on
	SDL_GL_SetSwapInterval(1);

	// enable alpha blending
	glEnable(GL_BLEND);

	// order of drawing relevant for depth
	// what gets drawn last is displayed on top.
	glDisable(GL_DEPTH_TEST);

	glBlendFunc(GL_SRC_ALPHA, GL_ONE_MINUS_SRC_ALPHA);

	// initialize job manager with cpucount-2 worker threads
	int number_of_worker_threads = SDL_GetCPUCount() - 2;
	if (number_of_worker_threads <= 0) {
		number_of_worker_threads = 1;
	}
	this->job_manager = new job::JobManager{number_of_worker_threads};

	// initialize audio
	auto devices = audio::AudioManager::get_devices();
	if (devices.empty()) {
		throw Error{MSG(err) << "No audio devices found"};
	}

	// initialize engine related global keybinds
	auto &global_input_context = this->get_input_manager().get_global_context();
	global_input_context.bind(input::action_t::STOP_GAME, [this](const input::action_arg_t &) {
		this->stop();
	});
	global_input_context.bind(input::action_t::TOGGLE_HUD, [this](const input::action_arg_t &) {
		this->drawing_huds.value = !this->drawing_huds.value;
	});
	global_input_context.bind(input::action_t::SCREENSHOT, [this](const input::action_arg_t &) {
		this->get_screenshot_manager().save_screenshot();
	});
	global_input_context.bind(input::action_t::TOGGLE_DEBUG_OVERLAY, [this](const input::action_arg_t &) {
		this->drawing_debug_overlay.value = !this->drawing_debug_overlay.value;
	});
	global_input_context.bind(input::action_t::TOGGLE_PROFILER, [this](const input::action_arg_t &) {
		if (this->external_profiler.currently_profiling) {
			this->external_profiler.stop();
			this->external_profiler.show_results();
		} else {
			this->external_profiler.start();
		}
	});
	global_input_context.bind(input::event_class::MOUSE, [this](const input::action_arg_t &arg) {
		if (arg.e.cc.has_class(input::event_class::MOUSE_MOTION) &&
			this->get_input_manager().is_down(input::event_class::MOUSE_BUTTON, 2)) {
			this->move_phys_camera(arg.motion.x, arg.motion.y);
			return true;
		}
		return false;
	});

	// Switching between players with the 1-8 keys
	auto bind_player_switch = [this, &global_input_context](input::action_t action, int player) {
		global_input_context.bind(action, [this, player](const input::action_arg_t &) {
			this->current_player.value = player;
		});
	};
	bind_player_switch(input::action_t::SWITCH_TO_PLAYER_1, 1);
	bind_player_switch(input::action_t::SWITCH_TO_PLAYER_2, 2);
	bind_player_switch(input::action_t::SWITCH_TO_PLAYER_3, 3);
	bind_player_switch(input::action_t::SWITCH_TO_PLAYER_4, 4);
	bind_player_switch(input::action_t::SWITCH_TO_PLAYER_5, 5);
	bind_player_switch(input::action_t::SWITCH_TO_PLAYER_6, 6);
	bind_player_switch(input::action_t::SWITCH_TO_PLAYER_7, 7);
	bind_player_switch(input::action_t::SWITCH_TO_PLAYER_8, 8);
}

Engine::~Engine() {
	this->profiler.unregister_all();

	delete this->job_manager;
	SDL_GL_DeleteContext(glcontext);
	SDL_DestroyWindow(window);
	IMG_Quit();
	SDL_Quit();
}

bool Engine::on_resize(coord::window new_size) {
	log::log(MSG(dbg) << "engine window resize to " << new_size.x << "x" << new_size.y);

	// update engine window size
	this->engine_coord_data->window_size = new_size;

	// tell the screenshot manager about the new size
	this->screenshot_manager.window_size = new_size;

	// update camgame window position, set it to center.
	this->engine_coord_data->camgame_window = this->engine_coord_data->window_size / 2;

	// update camhud window position
	this->engine_coord_data->camhud_window = {0, (coord::pixel_t) this->engine_coord_data->window_size.y};

	// reset previous projection matrix
	glMatrixMode(GL_PROJECTION);
	glLoadIdentity();

	// update OpenGL viewport: the renderin area
	glViewport(0, 0, this->engine_coord_data->window_size.x, this->engine_coord_data->window_size.y);

	// set orthographic projection: left, right, bottom, top, near_val, far_val
	glOrtho(0, this->engine_coord_data->window_size.x, 0, this->engine_coord_data->window_size.y, 9001, -1);

	// reset the modelview matrix
	glMatrixMode(GL_MODELVIEW);
	glLoadIdentity();

	return true;
}

void Engine::start_game(const Generator &generator) {
	this->game = std::make_unique<GameMain>(generator);
	this->game->set_parent(this);
}

void Engine::end_game() {
	this->game = nullptr;
}

bool Engine::draw_debug_overlay() {
	util::col {255, 255, 255, 255}.use();

	// Draw FPS counter in the lower right corner
	this->render_text(
		{this->engine_coord_data->window_size.x - 100, 15}, 20,
		"%.1f fps", this->fps_counter.fps
	);

	// Draw version string in the lower left corner
	this->render_text(
		{5, 35}, 20,
		"openage %s", config::version
	);
	this->render_text(
		{5, 15}, 12,
		"%s", config::config_option_string
	);

	this->profiler.show(true);

	return true;
}

void Engine::run() {
	this->job_manager->start();
	this->running = true;
	this->loop();
	this->running = false;
}

void Engine::stop() {
	this->job_manager->stop();
	this->running = false;
}

void Engine::loop() {
	SDL_Event event;

	while (this->running) {
		this->profiler.start_frame_measure();
		this->fps_counter.frame();

		this->job_manager->execute_callbacks();

<<<<<<< HEAD
=======
		this->profiler.start_measure("events", {1.0, 0.0, 0.0});
>>>>>>> a057f304
		// top level input handling
		while (SDL_PollEvent(&event)) {
			switch (event.type) {

			case SDL_QUIT:
				this->stop();
				break;

			case SDL_WINDOWEVENT: {
				if (event.window.event == SDL_WINDOWEVENT_RESIZED) {
					coord::window new_size{event.window.data1, event.window.data2};

					// call additional handlers for the resize event
					for (auto &handler : on_resize_handler) {
						if (!handler->on_resize(new_size)) {
							break;
						}
					}
				}
			}

			default:
				for (auto &action : this->on_input_event) {
					if (false == action->on_input(&event)) {
						break;
					}
				}
			} // switch event
		}

		if (this->game) {
			// read camera movement input keys, and move camera
			// accordingly.

			// camera movement speed, in pixels per millisecond
			// one pixel per millisecond equals 14.3 tiles/second
			float mov_x = 0.0, mov_y = 0.0, cam_movement_speed_keyboard = 0.5;

			input::InputManager &input = this->get_input_manager();

			if (input.is_down(SDLK_LEFT)) {
				mov_x = -cam_movement_speed_keyboard;
			}
			if (input.is_down(SDLK_RIGHT)) {
				mov_x = cam_movement_speed_keyboard;
<<<<<<< HEAD
			}
			if (input.is_down(SDLK_DOWN)) {
				mov_y = cam_movement_speed_keyboard;
			}
			if (input.is_down(SDLK_UP)) {
				mov_y = -cam_movement_speed_keyboard;
			}
=======
			}
			if (input.is_down(SDLK_DOWN)) {
				mov_y = cam_movement_speed_keyboard;
			}
			if (input.is_down(SDLK_UP)) {
				mov_y = -cam_movement_speed_keyboard;
			}
>>>>>>> a057f304
			this->move_phys_camera(mov_x, mov_y, (float) this->lastframe_duration_nsec() / 1e6);

			// update the currently running game
			this->game->update();
		}
		this->profiler.end_measure("events");

		// call engine tick callback methods
		for (auto &action : this->on_engine_tick) {
			if (false == action->on_tick()) {
				break;
			}
		}

		this->profiler.start_measure("rendering", {0.0, 1.0, 0.0});
		// clear the framebuffer to black
		// in the future, we might disable it for lazy drawing
		glClearColor(0.0, 0.0, 0.0, 0.0);
		glClear(GL_COLOR_BUFFER_BIT);

		glPushMatrix(); {
			// set the framebuffer up for camgame rendering
			glTranslatef(engine_coord_data->camgame_window.x, engine_coord_data->camgame_window.y, 0);

			// invoke all game drawing handlers
			for (auto &action : this->on_drawgame) {
				if (false == action->on_draw()) {
					break;
				}
			}
		}
		glPopMatrix();

		util::gl_check_error();

		glPushMatrix(); {
			// the hud coordinate system is automatically established

			// draw the fps overlay

			if (this->drawing_debug_overlay.value) {
				this->draw_debug_overlay();

			}

			if (this->drawing_huds.value) {
				// invoke all hud drawing callback methods
				for (auto &action : this->on_drawhud) {
					if (false == action->on_drawhud()) {
						break;
					}
				}
			}
		}
		glPopMatrix();

		util::gl_check_error();

		this->profiler.end_measure("rendering");

		this->profiler.start_measure("idle", {0.0, 0.0, 1.0});

		// the rendering is done
		// swap the drawing buffers to actually show the frame
		SDL_GL_SwapWindow(window);

		this->profiler.end_measure("idle");
		this->profiler.end_frame_measure();
	}
}

void Engine::register_input_action(InputHandler *handler) {
	this->on_input_event.push_back(handler);
}

void Engine::register_tick_action(TickHandler *handler) {
	this->on_engine_tick.push_back(handler);
}

void Engine::register_drawhud_action(HudHandler *handler) {
	this->on_drawhud.push_back(handler);
}

void Engine::register_draw_action(DrawHandler *handler) {
	this->on_drawgame.push_back(handler);
}

void Engine::register_resize_action(ResizeHandler *handler) {
	this->on_resize_handler.push_back(handler);
}

util::Dir *Engine::get_data_dir() {
	return this->data_dir;
}

GameMain *Engine::get_game() {
	return this->game.get();
}

Player *Engine::player_focus() const {
	if (this->game) {
		unsigned int number = this->game->players.size();
		return &this->game->players[this->current_player.value % number];
	}
	return nullptr;
}

job::JobManager *Engine::get_job_manager() {
	return this->job_manager;
}

audio::AudioManager &Engine::get_audio_manager() {
	return this->audio_manager;
}

ScreenshotManager &Engine::get_screenshot_manager() {
	return this->screenshot_manager;
}

input::InputManager &Engine::get_input_manager() {
	return this->input_manager;
}

int64_t Engine::lastframe_duration_nsec() {
	return this->fps_counter.nsec_lastframe;
}

void Engine::render_text(coord::window position, size_t size, const char *format, ...) {
	auto it = this->fonts.find(size);
	if (it == this->fonts.end()) {
		throw Error(MSG(err) << "Unknown font size requested: " << size);
	}

	Font *font = it->second.get();

	std::string buf;
	va_list vl;
	va_start(vl, format);
	util::vsformat(format, vl, buf);
	va_end(vl);

	font->render_static(position.x, position.y, buf.c_str());
}

void Engine::move_phys_camera(float x, float y, float amount) {
	// move the cam
	coord::vec2f cam_movement {x, y};

	// this factor controls the scroll speed
	cam_movement *= amount;

	// calculate camera position delta from velocity and frame duration
	coord::camgame_delta cam_delta;
	cam_delta.x = cam_movement.x;
	cam_delta.y = - cam_movement.y;

	//update camera phys position
	this->engine_coord_data->camgame_phys += cam_delta.to_phys3();
}

} // openage<|MERGE_RESOLUTION|>--- conflicted
+++ resolved
@@ -320,10 +320,7 @@
 
 		this->job_manager->execute_callbacks();
 
-<<<<<<< HEAD
-=======
 		this->profiler.start_measure("events", {1.0, 0.0, 0.0});
->>>>>>> a057f304
 		// top level input handling
 		while (SDL_PollEvent(&event)) {
 			switch (event.type) {
@@ -369,7 +366,6 @@
 			}
 			if (input.is_down(SDLK_RIGHT)) {
 				mov_x = cam_movement_speed_keyboard;
-<<<<<<< HEAD
 			}
 			if (input.is_down(SDLK_DOWN)) {
 				mov_y = cam_movement_speed_keyboard;
@@ -377,15 +373,9 @@
 			if (input.is_down(SDLK_UP)) {
 				mov_y = -cam_movement_speed_keyboard;
 			}
-=======
-			}
-			if (input.is_down(SDLK_DOWN)) {
-				mov_y = cam_movement_speed_keyboard;
-			}
 			if (input.is_down(SDLK_UP)) {
 				mov_y = -cam_movement_speed_keyboard;
 			}
->>>>>>> a057f304
 			this->move_phys_camera(mov_x, mov_y, (float) this->lastframe_duration_nsec() / 1e6);
 
 			// update the currently running game
