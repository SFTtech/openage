--- conflicted
+++ resolved
@@ -177,8 +177,6 @@
 		throw Error{MSG(err) << "No audio devices found"};
 	}
 
-<<<<<<< HEAD
-=======
 	// initialize engine related global keybinds
 	auto &global_input_context = this->get_input_manager().get_global_context();
 	global_input_context.bind(input::action_t::STOP_GAME, [this](const input::action_arg_t &) {
@@ -224,7 +222,6 @@
 	bind_player_switch(input::action_t::SWITCH_TO_PLAYER_6, 6);
 	bind_player_switch(input::action_t::SWITCH_TO_PLAYER_7, 7);
 	bind_player_switch(input::action_t::SWITCH_TO_PLAYER_8, 8);
->>>>>>> a7cfd4e1
 }
 
 Engine::~Engine() {
@@ -325,11 +322,8 @@
 
 		this->job_manager->execute_callbacks();
 
-<<<<<<< HEAD
 		this->profiler.start_measure("events", {1.0, 0.0, 0.0});
-=======
 		// top level input handling
->>>>>>> a7cfd4e1
 		while (SDL_PollEvent(&event)) {
 			switch (event.type) {
 
