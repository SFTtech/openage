// Copyright 2013-2015 the openage authors. See copying.md for legal info.

#ifndef OPENAGE_ENGINE_H_
#define OPENAGE_ENGINE_H_

#include <memory>
#include <unordered_map>
#include <vector>

#include <SDL2/SDL.h>

#include "log/log.h"
#include "log/file_logsink.h"
#include "audio/audio_manager.h"
#include "coord/camgame.h"
#include "coord/vec2f.h"
#include "coord/phys3.h"
#include "coord/window.h"
#include "font.h"
#include "handlers.h"
#include "options.h"
#include "job/job_manager.h"
#include "input/input_manager.h"
#include "util/externalprofiler.h"
#include "util/dir.h"
#include "util/fps.h"
#include "util/profiler.h"
#include "screenshot.h"

namespace openage {

class DrawHandler;
class TickHandler;
class ResizeHandler;

class Generator;
class GameSpec;
class GameMain;
class Player;

struct coord_data {
	coord::window window_size{800, 600};
	coord::phys3 camgame_phys{10 * coord::settings::phys_per_tile, 10 * coord::settings::phys_per_tile, 0};
	coord::window camgame_window{400, 300};
	coord::window camhud_window{0, 600};
	coord::camgame_delta tile_halfsize{48, 24};  // TODO: get from convert script
};

/**
 * main engine container.
 *
 * central foundation for everything the openage engine is capable of.
 */
class Engine : public ResizeHandler, public options::OptionNode {
	friend class GameMain;
private:
	/**
	 * global engine singleton instance.
	 *
	 * TODO: use unique_ptr again, but that segfaults in ftgl/freetype
	 *       because of a wrong deinit-order.
	 */
	static Engine *instance;

public:
	/**
	 * Returns a pointer to the engines coordinate data.
	 */
	static coord_data* get_coord_data();

	/**
	 * singleton constructor, use this to create the engine instance.
	 */
	static void create(util::Dir *data_dir, const char *windowtitle);

	/**
	 * singleton destructor, use when the program is shutting down.
	 */
	static void destroy();

	/**
	 * singleton instance fetcher.
	 * @returns the pointer to the global engine instance.
	 */
	static Engine &get();

private:
	/**
	 * engine initialization method.
	 * opens a window and initializes the OpenGL context.
	 */
	Engine(util::Dir *data_dir, const char *windowtitle);

	/**
	 * engine copy constructor.
	 */
	Engine(const Engine &copy) = delete;

	/**
	 * engine assignment operator.
	 */
	Engine &operator=(const Engine &copy) = delete;

	/**
	 * engine move constructor.
	 */
	Engine(Engine &&other) = delete;

	/**
	 * engine move operator.
	 */
	Engine &operator=(Engine &&other);

	// log sinks
	std::unique_ptr<log::FileSink> logsink_file;

public:
	/**
	 * engine destructor, cleans up memory etc.
	 * deletes opengl context, the SDL window, and engine variables.
	 */
	virtual ~Engine();

	/**
	 * starts the engine loop.
	 */
	void run();

	/**
	 * enqueues the stop of the main loop.
	 */
	void stop();

	/**
	 * window resize handler function.
	 * recalculates opengl settings like viewport and projection matrices.
	 */
	bool on_resize(coord::window new_size) override;

	void start_game(const Generator &generator);
	void end_game();

	/**
	 * draw the current frames per second number on screen.
	 * save the current framebuffer to a given png file.
	 * @param filename the file where the picture will be saved to.
	 */
	void save_screenshot(const char* filename);

	/**
	 * Draw the game version and the current FPS on screen.
	 */
	bool draw_debug_overlay();

	/**
	 * register a new input event handler, run for each input event.
	 */
	void register_input_action(InputHandler *handler);

	/**
	 * register a tick action, executed upon engine tick.
	 */
	void register_tick_action(TickHandler *handler);

	/**
	 * register a hud drawing handler, drawn in hud coordinates.
	 */
	void register_drawhud_action(HudHandler *handler);

	/**
	 * register a draw handler, run in game coordinates.
	 */
	void register_draw_action(DrawHandler *handler);

	/**
	 * register a resize handler, run when the window size changes.
	 */
	void register_resize_action(ResizeHandler *handler);

	/**
	 * return the data directory where the engine was started from.
	 */
	util::Dir *get_data_dir();

	/**
	 * return currently running game or null if a game is not
	 * currently running
	 */
	GameMain *get_game();

	/**
	 * return the current player or null if no active game
	 */
	Player *player_focus() const;

	/**
	 * return this engine's job manager.
	 */
	job::JobManager *get_job_manager();

	/**
	 * return this engine's audio manager.
	 */
	audio::AudioManager &get_audio_manager();

	/**
	* return this engine's screenshot manager.
	*/
	ScreenshotManager &get_screenshot_manager();

	/**
	* return this engine's keybind manager.
	*/
	input::InputManager &get_input_manager();

	/**
	 * return the number of nanoseconds that have passed
	 * for rendering the last frame.
	 *
	 * use that for fps-independent input actions.
	 */
	int64_t lastframe_duration_nsec();

	/**
	 * render text with the at a position with specified font size
	 */
	void render_text(coord::window position, size_t size, const char *format, ...) __attribute__((format (printf, 4, 5)));

	/**
	 * move the phys3 camera incorporated in the engine
	 */
	void move_phys_camera(float x, float y, float amount = 1.0);

	/**
	 * current engine state variable.
	 * to be set to false to stop the engine loop.
	 */
	bool running;

	/**
	 * FPS and game version are drawn when this is true.
	 */
	options::Var<bool> drawing_debug_overlay;

	/**
	* this allows to disable drawing of every registered hud.
	*/
	options::Var<bool> drawing_huds;

	/**
	 * Holds the data for the coord system.
	 */
	coord_data* engine_coord_data;

	/**
	 * Holds the current player color/number
	 * is a number between 1 and 8
	 */
	options::Var<int> current_player;

	/**
	 * profiler used by the engine
	 */
	util::ExternalProfiler external_profiler;

	 /**
	  * TODO add docstring
	  */
	 void profiler_draw(bool debug_mode = false);

private:
	/**
	 * main engine loop function.
	 * this will be looped once per frame when the game is running.
	 *
	 * the loop invokes fps counting, SDL event handling,
	 * view translation, and calling the main draw_method.
	 */
	void loop();

	/**
	 * the current data directory for the engine.
	 */
	util::Dir *data_dir;

	/**
	 * input event processor objects.
	 * called for each captured sdl input event.
	 */
	std::vector<InputHandler *> on_input_event;

	/**
	 * run on every engine tick, after input handling, before rendering
	 */
	std::vector<TickHandler *> on_engine_tick;

	/**
	 * run every time the game is being drawn,
	 * with the renderer set to the camgame system
	 */
	std::vector<DrawHandler *> on_drawgame;

	/**
	 * run every time the hud is being drawn,
	 * with the renderer set to the camhud system
	 */
	std::vector<HudHandler *> on_drawhud;

	/**
	 * list of handlers that are executed upon a resize event.
	 */
	std::vector<ResizeHandler *> on_resize_handler;

	/**
	 * the currently running game
	 */
	std::unique_ptr<GameMain> game;

	/**
	 * the frame counter measuring fps.
	 */
	util::FrameCounter fps_counter;

	/**
	* the engine's screenshot manager.
	*/
	ScreenshotManager screenshot_manager;

	/**
	 * the engine's audio manager.
	 */
	audio::AudioManager audio_manager;

	/**
	 * the engine's job manager, for asynchronous background task queuing.
	 */
	job::JobManager *job_manager;


	/**
	 * the engine's keybind manager.
	 */
	input::InputManager input_manager;

	/**
	 * the text fonts to be used for (can you believe it?) texts.
	 * maps fontsize -> font
	 */
	std::unordered_map<int, std::unique_ptr<Font>> fonts;

	/**
	 * SDL window where everything is displayed within.
	 */
	SDL_Window *window;

	/**
	 * SDL OpenGL context, we'll only have one,
	 * but it would allow having multiple ones.
	 */
	SDL_GLContext glcontext;

<<<<<<< HEAD
	// TODO doc
	util::Profiler profiler;
=======
>>>>>>> a7cfd4e1
};

} // namespace openage

#endif<|MERGE_RESOLUTION|>--- conflicted
+++ resolved
@@ -359,11 +359,8 @@
 	 */
 	SDL_GLContext glcontext;
 
-<<<<<<< HEAD
 	// TODO doc
 	util::Profiler profiler;
-=======
->>>>>>> a7cfd4e1
 };
 
 } // namespace openage
