--- conflicted
+++ resolved
@@ -23,287 +23,8 @@
 }
 
 GameMain::~GameMain() {
-<<<<<<< HEAD
-	// oh noes, release hl3 before that!
-	delete this->gaben;
-
-	delete texture_shader::program;
-	delete teamcolor_shader::program;
-	delete alphamask_shader::program;
-}
-
-
-bool GameMain::on_input(SDL_Event *e) {
-	Engine &engine = Engine::get();
-
-	switch (e->type) {
-
-	case SDL_QUIT:
-		engine.stop();
-		break;
-
-	case SDL_MOUSEBUTTONDOWN: {
-		switch (e->button.button) {
-		case SDL_BUTTON_LEFT:
-			if (this->clicking_active && !construct_mode && !this->building_placement) {
-				// begin a boxed selection
-				selection.drag_begin(mousepos_camgame);
-				dragging_active = true;
-			}
-			break;
-		case SDL_BUTTON_MIDDLE:
-			// activate scrolling
-			SDL_SetRelativeMouseMode(SDL_TRUE);
-			scrolling_active = true;
-
-			// deactivate clicking as long as mousescrolling is active
-			clicking_active = false;
-			break;
-		}
-		break;
-
-	}
-
-	case SDL_MOUSEBUTTONUP: {
-		// subtract value from window height to get position relative to lower right (0,0).
-		coord::window mousepos_window {(coord::pixel_t) e->button.x, (coord::pixel_t) e->button.y};
-		this->mousepos_camgame = mousepos_window.to_camgame();
-		// TODO once the terrain elevation milestone is implemented, use a method
-		// more suitable for converting camgame to phys3
-		this->mousepos_phys3 = mousepos_camgame.to_phys3();
-		this->mousepos_tile = mousepos_phys3.to_tile3().to_tile();
-
-		switch (e->button.button) {
-
-		case SDL_BUTTON_LEFT:
-			if (this->dragging_active) { // Stop dragging
-				selection.drag_release(terrain.get(), this->engine->get_keybind_manager().is_keymod_down(KMOD_LCTRL));
-				dragging_active = false;
-			} else if (clicking_active) {
-				if (construct_mode) {
-					log::log(MSG(dbg) <<
-					    "LMB [window]:   "
-					    " x " << std::setw(9) << mousepos_window.x <<
-					    " y " << std::setw(9) << mousepos_window.y);
-
-					constexpr auto phys_per_tile = openage::coord::settings::phys_per_tile;
-
-					log::log(MSG(dbg) <<
-					    "LMB [phys3]:    "
-					    " NE " << util::FixedPoint<phys_per_tile, 3, 8>{mousepos_phys3.ne} <<
-					    " SE " << util::FixedPoint<phys_per_tile, 3, 8>{mousepos_phys3.se} <<
-					    " UP " << util::FixedPoint<phys_per_tile, 3, 8>{mousepos_phys3.up});
-
-					log::log(MSG(dbg) <<
-					    "LMB [tile]:     "
-					    " NE " << std::setw(8) << mousepos_tile.ne <<
-					    " SE " << std::setw(8) << mousepos_tile.se);
-
-					TerrainChunk *chunk = terrain->get_create_chunk(mousepos_tile);
-					chunk->get_data(mousepos_tile)->terrain_id = editor_current_terrain;
-				} else if (this->building_placement) {
-					// confirm building placement with left click
-					// first create foundation using the producer
-					UnitContainer *container = &this->placed_units;
-					UnitType *building_type = this->datamanager.get_type_index(this->editor_current_building);
-					UnitReference new_building = container->new_unit(*building_type, this->players[engine.current_player - 1], mousepos_phys3);
-
-					// task all selected villagers to build
-					if (new_building.is_valid()) {
-						Command cmd(this->players[engine.current_player - 1], new_building.get());
-						cmd.set_ability(ability_type::build);
-						this->selection.all_invoke(cmd);
-					}
-					this->building_placement = false;
-				}
-			}
-			break;
-
-		case SDL_BUTTON_MIDDLE:
-			if (scrolling_active) { // Stop scrolling
-				SDL_SetRelativeMouseMode(SDL_FALSE);
-				scrolling_active = false;
-
-				// reactivate mouse clicks as scrolling is over
-				clicking_active = true;
-			}
-			break;
-
-		case SDL_BUTTON_RIGHT:
-			if (clicking_active) {
-				if (construct_mode) {
-					// get chunk clicked on, don't create it if it's not there already
-					// -> placing buildings in void is forbidden that way
-					TerrainChunk *chunk = terrain->get_chunk(mousepos_tile);
-					if (chunk == nullptr) {
-						break;
-					}
-
-					// delete any unit on the tile
-					if (!chunk->get_data(mousepos_tile)->obj.empty()) {
-						// get first object currently standing at the clicked position
-						TerrainObject *obj = chunk->get_data(mousepos_tile)->obj[0];
-						log::log(MSG(dbg) << "delete unit with unit id " << obj->unit.id);
-						obj->unit.delete_unit();
-					} else if ( this->datamanager.producer_count() > 0 ) {
-						// try creating a unit
-						log::log(MSG(dbg) << "create unit with producer id " << this->editor_current_building);
-						UnitType &type = *this->datamanager.get_type_index(this->editor_current_building);
-						this->placed_units.new_unit(type, this->players[engine.current_player - 1], mousepos_tile.to_phys2().to_phys3());
-					}
-				} else {
-					// right click can cancel building placement
-					if (this->building_placement) {
-						this->building_placement = false;
-					} else {
-						auto cmd = this->get_action(mousepos_phys3);
-						selection.all_invoke(cmd);
-					}
-				}
-			}
-			break;
-
-		} // switch (e->button.button)
-		break;
-
-	} // case SDL_MOUSEBUTTONUP:
-
-	case SDL_MOUSEMOTION: {
-
-		// update mouse position values
-		coord::window mousepos_window {(coord::pixel_t) e->button.x, (coord::pixel_t) e->button.y};
-		this->mousepos_camgame = mousepos_window.to_camgame();
-		this->mousepos_phys3 = mousepos_camgame.to_phys3();
-		this->mousepos_tile = mousepos_phys3.to_tile3().to_tile();
-
-		if (dragging_active) {
-			selection.drag_update(mousepos_camgame);
-		}
-
-		// scroll, if middle mouse is being pressed
-		//  SDL_GetRelativeMouseMode() queries sdl for that.
-		else if (scrolling_active) {
-			engine.move_phys_camera(e->motion.xrel, e->motion.yrel);
-		}
-		break;
-	}
-
-	case SDL_MOUSEWHEEL:
-		if (this->construct_mode) {
-			if (engine.get_keybind_manager().is_keymod_down(KMOD_LCTRL) && this->datamanager.producer_count() > 0) {
-				editor_current_building = util::mod<ssize_t>(editor_current_building + e->wheel.y, this->datamanager.producer_count());
-			} else {
-				editor_current_terrain = util::mod<ssize_t>(editor_current_terrain + e->wheel.y, this->terrain->terrain_id_count);
-			}
-		}
-		break;
-
-	case SDL_KEYUP: {
-		SDL_Keymod keymod = SDL_GetModState();
-
-		SDL_Keycode sym = reinterpret_cast<SDL_KeyboardEvent *>(e)->keysym.sym;
-		keybinds::KeybindManager &keybinds = engine.get_keybind_manager();
-		keybinds.set_key_state(sym, keymod, false);
-		keybinds.press(keybinds::key_t(sym, keymod));
-		break;
-	}
-
-	case SDL_KEYDOWN: {
-		SDL_Keycode sym = reinterpret_cast<SDL_KeyboardEvent *>(e)->keysym.sym;
-		engine.get_keybind_manager().set_key_state(sym, SDL_GetModState(), true);
-		break;
-	}
-
-
-	} // switch (e->type)
-
-	return true;
-}
-
-void GameMain::move_camera() {
-	Engine &engine = Engine::get();
-	// read camera movement input keys, and move camera
-	// accordingly.
-
-	// camera movement speed, in pixels per millisecond
-	// one pixel per millisecond equals 14.3 tiles/second
-	float mov_x = 0.0, mov_y = 0.0, cam_movement_speed_keyboard = 0.5;
-
-	keybinds::KeybindManager &keybinds = engine.get_keybind_manager();
-
-	if (keybinds.is_key_down(SDLK_LEFT)) {
-		mov_x = -cam_movement_speed_keyboard;
-	}
-	if (keybinds.is_key_down(SDLK_RIGHT)) {
-		mov_x = cam_movement_speed_keyboard;
-	}
-	if (keybinds.is_key_down(SDLK_DOWN)) {
-		mov_y = cam_movement_speed_keyboard;
-	}
-	if (keybinds.is_key_down(SDLK_UP)) {
-		mov_y = -cam_movement_speed_keyboard;
-	}
-
-	engine.move_phys_camera(mov_x, mov_y, (float) engine.lastframe_duration_nsec() / 1e6);
-}
-
-
-bool GameMain::on_tick() {
-	this->move_camera();
-	assetmanager.check_updates();
-	datamanager.check_updates();
-	return true;
-}
-
-bool GameMain::on_draw() {
-	Engine &engine = Engine::get();
-
-	// draw gaben, our great and holy protector, bringer of the half-life 3.
-	gaben->draw(coord::camgame{0, 0});
-
-	// draw terrain
-	terrain->draw(&engine);
-
-	if (this->debug_grid_active) {
-		this->draw_debug_grid();
+	log::log(MSG(warn) << "Cleanup gamemain");
 		engine.profiler_draw(true);
-	}
-
-	if (not this->datamanager.load_complete()) {
-		// Show that gamedata is still loading
-		glColor3f(1.0, 1.0, 1.0);
-		engine.render_text({0, 0}, 20, "Loading gamedata...");
-	}
-
-	// draw construction or actions mode indicator
-	int x = 400 - (engine.engine_coord_data->window_size.x / 2);
-	int y = 35 - (engine.engine_coord_data->window_size.y / 2);
-
-	std::string mode_str;
-	if (this->construct_mode) {
-		mode_str += "Construct mode";
-	} else {
-		mode_str += "Actions mode";
-		if (this->use_set_ability) {
-			mode_str += " (" + std::to_string(this->ability) + ")";
-		}
-	}
-	mode_str += " (player " + std::to_string(engine.current_player) + ")";
-	glColor3f(1.0, 1.0, 1.0);
-	engine.render_text({x, y}, 20, "%s", mode_str.c_str());
-
-	if (this->building_placement) {
-		auto building_type = this->datamanager.get_type_index(this->editor_current_building);
-		auto txt = building_type->default_texture();
-		auto size = building_type->foundation_size;
-		tile_range center = building_center(mousepos_tile.to_phys2().to_phys3(), size);
-		txt->draw(center.draw.to_camgame(), 0, engine.current_player);
-	}
-
-	return true;
-=======
-	log::log(MSG(warn) << "Cleanup gamemain");
->>>>>>> a7cfd4e1
 }
 
 unsigned int GameMain::player_count() const {
