--- conflicted
+++ resolved
@@ -3,6 +3,8 @@
 #include "game_main.h"
 #include "game_spec.h"
 #include "generator.h"
+#include "engine.h"
+#include "minimap.h"
 
 namespace openage {
 
@@ -12,550 +14,12 @@
 	terrain{generator.terrain()},
 	spec{generator.get_spec()} {
 
+  this->minimap = new Minimap(&this->placed_units, this->terrain, coord::camhud_delta{200, 100},
+                              coord::camhud{5, 5});
+  this->minimap->auto_mapping();
+  Engine::get().register_drawhud_action(this->minimap);
+
 	// players
-<<<<<<< HEAD
-	unsigned int number_of_players = 8;
-	for (unsigned int i = 0; i < number_of_players; ++i) {
-		this->players.emplace_back(i);
-	}
-
-	auto player_color_lines = util::read_csv_file<gamedata::palette_color>(asset_dir.join("player_palette.docx"));
-	auto general_color_lines = util::read_csv_file<gamedata::palette_color>(asset_dir.join("general_palette.docx")); 
-
-	GLfloat *playercolors = new GLfloat[player_color_lines.size() * 4];
-	for (size_t i = 0; i < player_color_lines.size(); i++) {
-		auto line = &player_color_lines[i];
-		playercolors[i*4]     = line->r / 255.0;
-		playercolors[i*4 + 1] = line->g / 255.0;
-		playercolors[i*4 + 2] = line->b / 255.0;
-		playercolors[i*4 + 3] = line->a / 255.0;
-	}
-
-	// shader initialisation
-	// read shader source codes and create shader objects for wrapping them.
-
-	char *texture_vert_code;
-	util::read_whole_file(&texture_vert_code, data_dir->join("shaders/maptexture.vert.glsl"));
-	auto plaintexture_vert = new shader::Shader(GL_VERTEX_SHADER, texture_vert_code);
-	delete[] texture_vert_code;
-
-	char *texture_frag_code;
-	util::read_whole_file(&texture_frag_code, data_dir->join("shaders/maptexture.frag.glsl"));
-	auto plaintexture_frag = new shader::Shader(GL_FRAGMENT_SHADER, texture_frag_code);
-	delete[] texture_frag_code;
-
-	char *teamcolor_frag_code;
-	util::read_whole_file(&teamcolor_frag_code, data_dir->join("shaders/teamcolors.frag.glsl"));
-	auto teamcolor_frag = new shader::Shader(GL_FRAGMENT_SHADER, teamcolor_frag_code);
-	delete[] teamcolor_frag_code;
-
-	char *alphamask_vert_code;
-	util::read_whole_file(&alphamask_vert_code, data_dir->join("shaders/alphamask.vert.glsl"));
-	auto alphamask_vert = new shader::Shader(GL_VERTEX_SHADER, alphamask_vert_code);
-	delete[] alphamask_vert_code;
-
-	char *alphamask_frag_code;
-	util::read_whole_file(&alphamask_frag_code, data_dir->join("shaders/alphamask.frag.glsl"));
-	auto alphamask_frag = new shader::Shader(GL_FRAGMENT_SHADER, alphamask_frag_code);
-	delete[] alphamask_frag_code;
-
-	char *minimap_vert_code;
-	util::read_whole_file(&minimap_vert_code, data_dir->join("shaders/minimap.vert.glsl"));
-	auto minimap_vert = new shader::Shader(GL_VERTEX_SHADER, minimap_vert_code);
-	delete[] minimap_vert_code;
-
-	char *minimap_frag_code;
-	util::read_whole_file(&minimap_frag_code, data_dir->join("shaders/minimap.frag.glsl"));
-	auto minimap_frag = new shader::Shader(GL_FRAGMENT_SHADER, minimap_frag_code);
-	delete[] minimap_frag_code;
-
-
-	// create program for rendering simple textures
-	texture_shader::program = new shader::Program(plaintexture_vert, plaintexture_frag);
-	texture_shader::program->link();
-	texture_shader::texture = texture_shader::program->get_uniform_id("texture");
-	texture_shader::tex_coord = texture_shader::program->get_attribute_id("tex_coordinates");
-	texture_shader::program->use();
-	glUniform1i(texture_shader::texture, 0);
-	texture_shader::program->stopusing();
-
-
-	// create program for tinting textures at alpha-marked pixels
-	// with team colors
-	teamcolor_shader::program = new shader::Program(plaintexture_vert, teamcolor_frag);
-	teamcolor_shader::program->link();
-	teamcolor_shader::texture = teamcolor_shader::program->get_uniform_id("texture");
-	teamcolor_shader::tex_coord = teamcolor_shader::program->get_attribute_id("tex_coordinates");
-	teamcolor_shader::player_id_var = teamcolor_shader::program->get_uniform_id("player_number");
-	teamcolor_shader::alpha_marker_var = teamcolor_shader::program->get_uniform_id("alpha_marker");
-	teamcolor_shader::player_color_var = teamcolor_shader::program->get_uniform_id("player_color");
-	teamcolor_shader::program->use();
-	glUniform1i(teamcolor_shader::texture, 0);
-	glUniform1f(teamcolor_shader::alpha_marker_var, 254.0/255.0);
-	// fill the teamcolor shader's player color table:
-	glUniform4fv(teamcolor_shader::player_color_var, 64, playercolors);
-	teamcolor_shader::program->stopusing();
-	delete[] playercolors;
-
-
-	// create program for drawing textures that are alpha-masked before
-	alphamask_shader::program = new shader::Program(alphamask_vert, alphamask_frag);
-	alphamask_shader::program->link();
-	alphamask_shader::base_coord = alphamask_shader::program->get_attribute_id("base_tex_coordinates");
-	alphamask_shader::mask_coord = alphamask_shader::program->get_attribute_id("mask_tex_coordinates");
-	alphamask_shader::show_mask = alphamask_shader::program->get_uniform_id("show_mask");
-	alphamask_shader::base_texture = alphamask_shader::program->get_uniform_id("base_texture");
-	alphamask_shader::mask_texture = alphamask_shader::program->get_uniform_id("mask_texture");
-	alphamask_shader::program->use();
-	glUniform1i(alphamask_shader::base_texture, 0);
-	glUniform1i(alphamask_shader::mask_texture, 1);
-	alphamask_shader::program->stopusing();
-
-	// create program for rendering simple textures
-	minimap_shader::program = new shader::Program(minimap_vert, minimap_frag);
-	minimap_shader::program->link();
-	minimap_shader::size = minimap_shader::program->get_uniform_id("minimap_size");
-	minimap_shader::orig = minimap_shader::program->get_uniform_id("minimap_orig");
-	minimap_shader::color = minimap_shader::program->get_attribute_id("color");
-
-	// after linking, the shaders are no longer necessary
-	delete plaintexture_vert;
-	delete plaintexture_frag;
-	delete teamcolor_frag;
-	delete alphamask_vert;
-	delete alphamask_frag;
-	delete minimap_vert;
-	delete minimap_frag;
-
-	// minimap here, because it is dependent on shaders
-	this->minimap = new Minimap(&this->placed_units, this->terrain, coord::camhud_delta{256, 128}, coord::camhud{16, 16}, general_color_lines, player_color_lines);
-	this->engine->register_drawhud_action(this->minimap);
-
-	// initialize global keybinds
-	auto &global_keybind_context = engine->get_keybind_manager().get_global_keybind_context();
-
-	global_keybind_context.bind(keybinds::action_t::STOP_GAME, [this]() {
-		this->engine->stop();
-	});
-	global_keybind_context.bind(keybinds::action_t::TOGGLE_HUD, [this]() {
-		this->engine->drawing_huds = !this->engine->drawing_huds;
-	});
-	global_keybind_context.bind(keybinds::action_t::SCREENSHOT, [this]() {
-		this->engine->get_screenshot_manager().save_screenshot();
-	});
-	global_keybind_context.bind(keybinds::action_t::TOGGLE_DEBUG_OVERLAY, [this]() {
-		this->engine->drawing_debug_overlay = !this->engine->drawing_debug_overlay;
-	});
-	global_keybind_context.bind(keybinds::action_t::TOGGLE_DEBUG_GRID, [this]() {
-		this->debug_grid_active = !this->debug_grid_active;
-	});
-	global_keybind_context.bind(keybinds::action_t::QUICK_SAVE, [this]() {
-		gameio::save(this, "default_save.txt");
-	});
-	global_keybind_context.bind(keybinds::action_t::QUICK_LOAD, [this]() {
-		gameio::load(this, "default_save.txt");
-	});
-	global_keybind_context.bind(keybinds::action_t::TOGGLE_PROFILER, [this]() {
-		if (this->external_profiler.currently_profiling) {
-			this->external_profiler.stop();
-			this->external_profiler.show_results();
-		} else {
-			this->external_profiler.start();
-		}
-	});
-
-	// Local keybinds
-	this->keybind_context.bind(keybinds::action_t::TOGGLE_BLENDING, [this]() {
-		this->terrain->blending_enabled = !terrain->blending_enabled;
-	});
-	this->keybind_context.bind(keybinds::action_t::TOGGLE_CONSTRUCT_MODE, [this]() {
-		this->construct_mode = !this->construct_mode;
-	});
-	this->keybind_context.bind(keybinds::action_t::TOGGLE_UNIT_DEBUG, [this]() {
-		UnitAction::show_debug = !UnitAction::show_debug;
-	});
-	this->keybind_context.bind(keybinds::action_t::TRAIN_OBJECT, [this]() {
-		// attempt to train editor selected object
-		if ( this->datamanager.producer_count() > 0 ) {
-			auto type = this->datamanager.get_type_index(this->editor_current_building);
-			Command cmd(this->players[this->engine->current_player - 1], type);
-			this->selection.all_invoke(cmd);
-		}
-	});
-	this->keybind_context.bind(keybinds::action_t::ENABLE_BUILDING_PLACEMENT, [this]() {
-		this->building_placement = true;
-	});
-	this->keybind_context.bind(keybinds::action_t::DISABLE_SET_ABILITY, [this]() {
-		this->use_set_ability = false;
-	});
-	this->keybind_context.bind(keybinds::action_t::SET_ABILITY_MOVE, [this]() {
-		this->use_set_ability = true;
-		this->ability = ability_type::move;
-	});
-	this->keybind_context.bind(keybinds::action_t::SET_ABILITY_GATHER, [this]() {
-		this->use_set_ability = true;
-		this->ability = ability_type::gather;
-	});
-	this->keybind_context.bind(keybinds::action_t::SPAWN_VILLAGER, [this]() {
-		if (this->construct_mode && this->datamanager.producer_count() > 0) {
-			UnitType &type = *this->datamanager.get_type(590);
-			this->placed_units.new_unit(type, this->players[this->engine->current_player - 1], mousepos_tile.to_phys2().to_phys3());
-		}
-	});
-	this->keybind_context.bind(keybinds::action_t::KILL_UNIT, [this]() {
-		selection.kill_unit();
-	});
-
-	// Villager build commands
-	// TODO place this into separate building menus instead of global hotkeys
-	auto bind_building_key = [this](keybinds::action_t action, int building, int military_building) {
-		this->keybind_context.bind(action, [this, building, military_building]() {
-			if (this->selection.contains_builders()) {
-				this->building_placement = true;
-				if (this->engine->get_keybind_manager().is_keymod_down(KMOD_LCTRL)) {
-					this->editor_current_building = military_building;
-				} else {
-					this->editor_current_building = building;
-				}
-			}
-		});
-	};
-	bind_building_key(keybinds::action_t::BUILDING_1, 598, 609); // House, barracks
-	bind_building_key(keybinds::action_t::BUILDING_2, 574, 558); // Mill, archery range
-	bind_building_key(keybinds::action_t::BUILDING_3, 616, 581); // Mining camp, stable
-	bind_building_key(keybinds::action_t::BUILDING_4, 611, 580); // Lumber camp, siege workshop
-	bind_building_key(keybinds::action_t::BUILDING_TOWN_CENTER, 568, 568); // Town center
-
-	// Switching between players with the 1-8 keys
-	auto bind_player_switch = [this](keybinds::action_t action, int player) {
-		this->keybind_context.bind(action, [this, player]() {
-			this->engine->current_player = player;
-			this->selection.clear();
-		});
-	};
-	bind_player_switch(keybinds::action_t::SWITCH_TO_PLAYER_1, 1);
-	bind_player_switch(keybinds::action_t::SWITCH_TO_PLAYER_2, 2);
-	bind_player_switch(keybinds::action_t::SWITCH_TO_PLAYER_3, 3);
-	bind_player_switch(keybinds::action_t::SWITCH_TO_PLAYER_4, 4);
-	bind_player_switch(keybinds::action_t::SWITCH_TO_PLAYER_5, 5);
-	bind_player_switch(keybinds::action_t::SWITCH_TO_PLAYER_6, 6);
-	bind_player_switch(keybinds::action_t::SWITCH_TO_PLAYER_7, 7);
-	bind_player_switch(keybinds::action_t::SWITCH_TO_PLAYER_8, 8);
-
-	engine->get_keybind_manager().register_context(&this->keybind_context);
-}
-
-GameMain::~GameMain() {
-	// oh noes, release hl3 before that!
-	delete this->gaben;
-	delete this->minimap;
-
-	delete texture_shader::program;
-	delete teamcolor_shader::program;
-	delete alphamask_shader::program;
-}
-
-
-bool GameMain::on_input(SDL_Event *e) {
-	Engine &engine = Engine::get();
-
-	switch (e->type) {
-
-	case SDL_QUIT:
-		engine.stop();
-		break;
-
-	case SDL_MOUSEBUTTONDOWN: {
-		switch (e->button.button) {
-		case SDL_BUTTON_LEFT:
-			if (this->minimap->is_within(mousepos_camgame.to_window().to_camhud())) {
-				this->engine->engine_coord_data->camgame_phys = this->minimap->to_phys(mousepos_camgame.to_window().to_camhud());
-				break;
-			}
-			if (this->clicking_active && !construct_mode && !this->building_placement) {
-				// begin a boxed selection
-				selection.drag_begin(mousepos_camgame);
-				dragging_active = true;
-			}
-			break;
-		case SDL_BUTTON_MIDDLE:
-			// activate scrolling
-			SDL_SetRelativeMouseMode(SDL_TRUE);
-			scrolling_active = true;
-
-			// deactivate clicking as long as mousescrolling is active
-			clicking_active = false;
-			break;
-		}
-		break;
-
-	}
-
-	case SDL_MOUSEBUTTONUP: {
-		// subtract value from window height to get position relative to lower right (0,0).
-		coord::window mousepos_window {(coord::pixel_t) e->button.x, (coord::pixel_t) e->button.y};
-		this->mousepos_camgame = mousepos_window.to_camgame();
-		// TODO once the terrain elevation milestone is implemented, use a method
-		// more suitable for converting camgame to phys3
-		this->mousepos_phys3 = mousepos_camgame.to_phys3();
-		this->mousepos_tile = mousepos_phys3.to_tile3().to_tile();
-
-		switch (e->button.button) {
-
-		case SDL_BUTTON_LEFT:
-			if (this->dragging_active) { // Stop dragging
-				selection.drag_release(terrain.get(), this->engine->get_keybind_manager().is_keymod_down(KMOD_LCTRL));
-				dragging_active = false;
-			} else if (clicking_active) {
-				if (this->minimap->is_within(mousepos_camgame.to_window().to_camhud()))
-					break;
-				if (construct_mode) {
-					log::log(MSG(dbg) <<
-					    "LMB [window]:   "
-					    " x " << std::setw(9) << mousepos_window.x <<
-					    " y " << std::setw(9) << mousepos_window.y);
-
-					constexpr auto phys_per_tile = openage::coord::settings::phys_per_tile;
-
-					log::log(MSG(dbg) <<
-					    "LMB [phys3]:    "
-					    " NE " << util::FixedPoint<phys_per_tile, 3, 8>{mousepos_phys3.ne} <<
-					    " SE " << util::FixedPoint<phys_per_tile, 3, 8>{mousepos_phys3.se} <<
-					    " UP " << util::FixedPoint<phys_per_tile, 3, 8>{mousepos_phys3.up});
-
-					log::log(MSG(dbg) <<
-					    "LMB [tile]:     "
-					    " NE " << std::setw(8) << mousepos_tile.ne <<
-					    " SE " << std::setw(8) << mousepos_tile.se);
-
-					TerrainChunk *chunk = terrain->get_create_chunk(mousepos_tile);
-					chunk->get_data(mousepos_tile)->terrain_id = editor_current_terrain;
-          this->minimap->auto_mapping();
-				} else if (this->building_placement) {
-					// confirm building placement with left click
-					// first create foundation using the producer
-					UnitContainer *container = &this->placed_units;
-					UnitType *building_type = this->datamanager.get_type_index(this->editor_current_building);
-					UnitReference new_building = container->new_unit(*building_type, this->players[engine.current_player - 1], mousepos_phys3);
-
-					// task all selected villagers to build
-					if (new_building.is_valid()) {
-						Command cmd(this->players[engine.current_player - 1], new_building.get());
-						cmd.set_ability(ability_type::build);
-						this->selection.all_invoke(cmd);
-					}
-					this->building_placement = false;
-				}
-			}
-			break;
-
-		case SDL_BUTTON_MIDDLE:
-			if (scrolling_active) { // Stop scrolling
-				SDL_SetRelativeMouseMode(SDL_FALSE);
-				scrolling_active = false;
-
-				// reactivate mouse clicks as scrolling is over
-				clicking_active = true;
-			}
-			break;
-
-		case SDL_BUTTON_RIGHT:
-			if (clicking_active) {
-				if (construct_mode) {
-					// get chunk clicked on, don't create it if it's not there already
-					// -> placing buildings in void is forbidden that way
-					TerrainChunk *chunk = terrain->get_chunk(mousepos_tile);
-					if (chunk == nullptr) {
-						break;
-					}
-
-					// delete any unit on the tile
-					if (!chunk->get_data(mousepos_tile)->obj.empty()) {
-						// get first object currently standing at the clicked position
-						TerrainObject *obj = chunk->get_data(mousepos_tile)->obj[0];
-						log::log(MSG(dbg) << "delete unit with unit id " << obj->unit.id);
-						obj->unit.delete_unit();
-					} else if ( this->datamanager.producer_count() > 0 ) {
-						// try creating a unit
-						log::log(MSG(dbg) << "create unit with producer id " << this->editor_current_building);
-						UnitType &type = *this->datamanager.get_type_index(this->editor_current_building);
-						this->placed_units.new_unit(type, this->players[engine.current_player - 1], mousepos_tile.to_phys2().to_phys3());
-					}
-				} else {
-					// right click can cancel building placement 
-					if (this->building_placement) {
-						this->building_placement = false;
-					} else {
-						coord::phys3 pos = mousepos_phys3;
-						if (this->minimap->is_within(mousepos_camgame.to_window().to_camhud())) {
-							pos = this->minimap->to_phys(mousepos_camgame.to_window().to_camhud());
-						}
-						auto cmd = this->get_action(pos);
-						selection.all_invoke(cmd);
-					}
-				}
-			}
-			break;
-
-		} // switch (e->button.button)
-		break;
-
-	} // case SDL_MOUSEBUTTONUP:
-
-	case SDL_MOUSEMOTION: {
-
-		// update mouse position values
-		coord::window mousepos_window {(coord::pixel_t) e->button.x, (coord::pixel_t) e->button.y};
-		this->mousepos_camgame = mousepos_window.to_camgame();
-		this->mousepos_phys3 = mousepos_camgame.to_phys3();
-		this->mousepos_tile = mousepos_phys3.to_tile3().to_tile();
-
-		if (dragging_active) {
-			selection.drag_update(mousepos_camgame);
-		}
-
-		// scroll, if middle mouse is being pressed
-		//  SDL_GetRelativeMouseMode() queries sdl for that.
-		else if (scrolling_active) {
-			engine.move_phys_camera(e->motion.xrel, e->motion.yrel);
-		}
-		break;
-	}
-
-	case SDL_MOUSEWHEEL:
-		if (engine.get_keybind_manager().is_keymod_down(KMOD_LCTRL) && this->datamanager.producer_count() > 0) {
-			editor_current_building = util::mod<ssize_t>(editor_current_building + e->wheel.y, this->datamanager.producer_count());
-		}
-		else {
-			editor_current_terrain = util::mod<ssize_t>(editor_current_terrain + e->wheel.y, this->terrain->terrain_id_count);
-		}
-		break;
-
-	case SDL_KEYUP: {
-		SDL_Keymod keymod = SDL_GetModState();
-
-		SDL_Keycode sym = reinterpret_cast<SDL_KeyboardEvent *>(e)->keysym.sym;
-		keybinds::KeybindManager &keybinds = engine.get_keybind_manager();
-		keybinds.set_key_state(sym, keymod, false);
-		keybinds.press(keybinds::key_t(sym, keymod));
-		break;
-	}
-
-	case SDL_KEYDOWN: {
-		SDL_Keycode sym = reinterpret_cast<SDL_KeyboardEvent *>(e)->keysym.sym;
-		engine.get_keybind_manager().set_key_state(sym, SDL_GetModState(), true);
-		break;
-	}
-
-
-	} // switch (e->type)
-
-	return true;
-}
-
-void GameMain::move_camera() {
-	Engine &engine = Engine::get();
-	// read camera movement input keys, and move camera
-	// accordingly.
-
-	// camera movement speed, in pixels per millisecond
-	// one pixel per millisecond equals 14.3 tiles/second
-	float mov_x = 0.0, mov_y = 0.0, cam_movement_speed_keyboard = 0.5;
-
-	keybinds::KeybindManager &keybinds = engine.get_keybind_manager();
-
-	if (keybinds.is_key_down(SDLK_a)) {
-		mov_x = -cam_movement_speed_keyboard;
-	}
-	if (keybinds.is_key_down(SDLK_d)) {
-		mov_x = cam_movement_speed_keyboard;
-	}
-	if (keybinds.is_key_down(SDLK_s)) {
-		mov_y = cam_movement_speed_keyboard;
-	}
-	if (keybinds.is_key_down(SDLK_w)) {
-		mov_y = -cam_movement_speed_keyboard;
-	}
-
-	engine.move_phys_camera(mov_x, mov_y, (float) engine.lastframe_duration_nsec() / 1e6);
-}
-
-
-bool GameMain::on_tick() {
-	this->move_camera();
-	assetmanager.check_updates();
-	datamanager.check_updates();
-	return true;
-}
-
-bool GameMain::on_draw() {
-	Engine &engine = Engine::get();
-
-	// draw gaben, our great and holy protector, bringer of the half-life 3.
-	/* gaben->draw(coord::camgame{0, 0}); */
-
-	// draw terrain
-	terrain->draw(&engine);
-
-	if (this->debug_grid_active) {
-		this->draw_debug_grid();
-	}
-
-	if (not this->datamanager.load_complete()) {
-		// Show that gamedata is still loading
-		glColor3f(1.0, 1.0, 1.0);
-		engine.render_text({0, 0}, 20, "Loading gamedata...");
-	}
-
-	// draw construction or actions mode indicator
-	int x = 400 - (engine.engine_coord_data->window_size.x / 2);
-	int y = 35 - (engine.engine_coord_data->window_size.y / 2);
-
-	std::string mode_str;
-	if (this->construct_mode) {
-		mode_str += "Construct mode";
-	} else {
-		mode_str += "Actions mode";
-		if (this->use_set_ability) {
-			mode_str += " (" + std::to_string(this->ability) + ")";
-		}
-	}
-	mode_str += " (player " + std::to_string(engine.current_player) + ")";
-	glColor3f(1.0, 1.0, 1.0);
-	engine.render_text({x, y}, 20, "%s", mode_str.c_str());
-
-	if (this->building_placement) {
-		auto building_type = this->datamanager.get_type_index(this->editor_current_building);
-		auto txt = building_type->default_texture();
-		auto size = building_type->foundation_size;
-		tile_range center = building_center(mousepos_tile.to_phys2().to_phys3(), size);
-		txt->draw(center.draw.to_camgame(), 0, engine.current_player);
-	}
-
-	return true;
-}
-
-bool GameMain::on_drawhud() {
-	Engine &e = Engine::get();
-
-	if (this->construct_mode) {
-
-		// draw the currently selected editor texture tile
-		this->terrain->texture(this->editor_current_terrain)->draw(coord::window{63, 84}.to_camhud(), ALPHAMASKED);
-
-		if (this->datamanager.producer_count() > 0) {
-			// and the current active building
-			coord::window bpreview_pos;
-			bpreview_pos.x = e.engine_coord_data->window_size.x - 200;
-			bpreview_pos.y = 200;
-
-			auto txt = this->datamanager.get_type_index(this->editor_current_building)->default_texture();
-			txt->sample(bpreview_pos.to_camhud(), engine->current_player);
-		}
-	}
-
-	return true;
-=======
 	unsigned int i = 0;
 	for (auto &name : generator.player_names()) {
 		this->players.emplace_back(i++, name);
@@ -567,11 +31,11 @@
 
 GameMain::~GameMain() {
 	log::log(MSG(warn) << "Cleanup gamemain");
+  delete this->minimap;
 }
 
 unsigned int GameMain::player_count() const {
 	return this->players.size();
->>>>>>> a7cfd4e1
 }
 
 GameSpec *GameMain::get_spec() {
